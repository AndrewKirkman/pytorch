#ifndef CAFFE2_CORE_CONTEXT_GPU_H_
#define CAFFE2_CORE_CONTEXT_GPU_H_

#include <ctime>
#include <mutex>

#include "caffe2/core/common.h"
#include "caffe2/core/common_gpu.h"
#include "caffe2/core/context.h"
#include "caffe2/core/context_base.h"
#include "caffe2/core/logging.h"
#include "caffe2/core/numa.h"
#include "caffe2/core/tensor.h"
#include "caffe2/core/types.h"
#include "caffe2/proto/caffe2_pb.h"

// Since we are using the macro CAFFE2_USE_CUDNN, we will need to include this
// file after common.h is included.
#ifdef CAFFE2_USE_CUDNN
#include "caffe2/core/common_cudnn.h"
#endif // CAFFE2_USE_CUDNN

namespace caffe2 {

enum class CudaMemoryPoolType {
  NONE = 0,
  CUB = 1,
  THC = 2,
};

/**
 * Gets the current memory pool type used by Caffe2.
 *
 * The memory pool is set up during caffe2's global initialization time.
 */
CAFFE2_CUDA_API CudaMemoryPoolType GetCudaMemoryPoolType();

/**
 * A struct to host thread-local cuda objects.
 *
 * In Caffe2, each thread has its own non-default cuda stream as well as
 * related objects such as cublas and curand handles. This is achieved by
 * having the ThreadLocalCUDAObjects wrapper that takes care of allocating
 * and deallocating these objects at the thread scope. This class is solely
 * used inside CUDAContext and should not be used externally.
 */
class CAFFE2_CUDA_API ThreadLocalCUDAObjects {
  friend class CUDAContext;

 private:
  ThreadLocalCUDAObjects() {
    for (int i = 0; i < CAFFE2_COMPILE_TIME_MAX_GPUS; ++i) {
      cuda_streams_[i] = vector<cudaStream_t>();
      cublas_handles_[i] = vector<cublasHandle_t>();
#ifdef CAFFE2_USE_CUDNN
      cudnn_handles_[i] = vector<cudnnHandle_t>();
#endif // CAFFE2_USE_CUDNN
    }
  }

  cudaStream_t GetStream(int gpu, int stream_id) {
    vector<cudaStream_t>& gpu_streams = cuda_streams_[gpu];
    if (gpu_streams.size() <= (unsigned)stream_id) {
      gpu_streams.resize(stream_id + 1, nullptr);
    }
    if (!gpu_streams[stream_id]) {
      DeviceGuard guard(gpu);
      CUDA_ENFORCE(cudaStreamCreateWithFlags(
          &gpu_streams[stream_id], cudaStreamNonBlocking));
    }
    return gpu_streams[stream_id];
  }

  cublasHandle_t GetHandle(int gpu, int stream_id) {
    DeviceGuard guard(gpu);
    vector<cublasHandle_t>& gpu_handles = cublas_handles_[gpu];
    if (gpu_handles.size() <= (unsigned)stream_id) {
      gpu_handles.resize(stream_id + 1, nullptr);
    }
    if (!gpu_handles[stream_id]) {
      CUBLAS_ENFORCE(cublasCreate(&gpu_handles[stream_id]));
      // The default is CUBLAS_POINTER_MODE_HOST. You can override
      // it after obtaining the cublas handle, but do that with
      // caution.
      CUBLAS_ENFORCE(cublasSetPointerMode(
          gpu_handles[stream_id], CUBLAS_POINTER_MODE_HOST));
      CUBLAS_ENFORCE(
          cublasSetStream(gpu_handles[stream_id], GetStream(gpu, stream_id)));
    }
    return gpu_handles[stream_id];
  }

#ifdef CAFFE2_USE_CUDNN
  cudnnHandle_t GetCudnnHandle(int gpu, int stream_id) {
    DeviceGuard guard(gpu);
    vector<cudnnHandle_t>& gpu_handles = cudnn_handles_[gpu];
    if (gpu_handles.size() <= (unsigned)stream_id) {
      gpu_handles.resize(stream_id + 1, nullptr);
    }
    if (!gpu_handles[stream_id]) {
      CUDNN_ENFORCE(cudnnCreate(&gpu_handles[stream_id]));
      CUDNN_ENFORCE(
          cudnnSetStream(gpu_handles[stream_id], GetStream(gpu, stream_id)));
    }
    return gpu_handles[stream_id];
  }
#endif // CAFFE2_USE_CUDNN

  ~ThreadLocalCUDAObjects() noexcept {
    for (int i = 0; i < CAFFE2_COMPILE_TIME_MAX_GPUS; ++i) {
      for (auto& handle : cublas_handles_[i]) {
        if (handle) {
          CUBLAS_CHECK(cublasDestroy(handle));
        }
      }
      for (auto& stream : cuda_streams_[i]) {
        if (stream) {
          CUDA_CHECK(cudaStreamDestroy(stream));
        }
      }

#ifdef CAFFE2_USE_CUDNN
      for (auto& handle : cudnn_handles_[i]) {
        if (handle) {
          CUDNN_CHECK(cudnnDestroy(handle));
        }
      }
#endif // CAFFE2_USE_CUDNN
    }
  }
  vector<cudaStream_t> cuda_streams_[CAFFE2_COMPILE_TIME_MAX_GPUS];
  vector<cublasHandle_t> cublas_handles_[CAFFE2_COMPILE_TIME_MAX_GPUS];
#ifdef CAFFE2_USE_CUDNN
  vector<cudnnHandle_t> cudnn_handles_[CAFFE2_COMPILE_TIME_MAX_GPUS];
#endif // CAFFE2_USE_CUDNN
};

CAFFE2_CUDA_API BaseStaticContext* GetCUDAStaticContext();

class CAFFE2_CUDA_API CUDAContext final : public BaseContext {
 public:
  // The default cuda context constructor.
  explicit CUDAContext(const int gpu_id = -1);
  explicit CUDAContext(const DeviceOption& option);
  explicit CUDAContext(const at::Device& device)
      : CUDAContext(DeviceToOption(device)) {}

  ~CUDAContext() override {
    if (curand_generator_) {
      CURAND_CHECK(curandDestroyGenerator(curand_generator_));
    }
    FinishDeviceComputation();
  }

  BaseStaticContext* GetStaticContext() const override {
    return GetCUDAStaticContext();
  }

  static BaseStaticContext* StaticContext() {
    return GetCUDAStaticContext();
  }

  inline void SwitchToDevice(int stream_id) override {
    set_stream_id(stream_id);
    CaffeCudaSetDevice(gpu_id_);
  }

  using BaseContext::SwitchToDevice;

  inline void WaitEvent(const Event& ev) override {
    ev.Wait(CUDA, this);
  }

  inline void Record(Event* ev, const char* err_msg = nullptr) const override {
    CAFFE_ENFORCE(ev, "Event must not be null.");
    ev->Record(CUDA, this, err_msg);
  }

  void FinishDeviceComputation() override {
    cudaStreamSynchronize(getCudaObjects().GetStream(gpu_id_, stream_id_));
    cudaError_t error = cudaGetLastError();
    if (error != cudaSuccess) {
      CAFFE_THROW("Encountered CUDA error: ", cudaGetErrorString(error));
    }
  }

  inline int device_id() const {
    return gpu_id_;
  }

  inline cudaStream_t cuda_stream() {
    return cuda_stream(gpu_id_, stream_id_);
  }

  inline cudaStream_t cuda_stream() const {
    return cuda_stream(gpu_id_, stream_id_);
  }

  static cudaStream_t cuda_stream(int gpu_id, int stream_id) {
    return getCudaObjects().GetStream(gpu_id, stream_id);
  }

  cublasHandle_t cublas_handle() {
    return getCudaObjects().GetHandle(gpu_id_, stream_id_);
  }

#ifdef CAFFE2_USE_CUDNN
  cudnnHandle_t cudnn_handle() {
    return getCudaObjects().GetCudnnHandle(gpu_id_, stream_id_);
  }
#endif // CAFFE2_USE_CUDNN

  curandGenerator_t& curand_generator() {
    if (!curand_generator_) {
      DeviceGuard guard(gpu_id_);
      CURAND_ENFORCE(
          curandCreateGenerator(&curand_generator_, CURAND_RNG_PSEUDO_DEFAULT));
      CURAND_ENFORCE(
          curandSetPseudoRandomGeneratorSeed(curand_generator_, random_seed_));
      CHECK_NOTNULL(curand_generator_);
    }
    CURAND_ENFORCE(curandSetStream(curand_generator_, cuda_stream()));
    return curand_generator_;
  }

  inline static at::DataPtr New(size_t nbytes) {
    return GetAllocator(CUDA)->allocate(nbytes);
  }

  // Get a mutex to lock out cudaMalloc / cudaFree calls when
  // NCCL kernels are being launched. Should remove threat of
  // deadlocks
  static std::mutex& mutex();

  // Functions to query memory stats. Only available if flag
  // --caffe2_gpu_memory_tracking is enabled.
  static std::vector<long> TotalMemoryByGpu();
  static std::vector<long> MaxMemoryByGpu();

  template <class SrcContext, class DstContext>
  inline void CopyBytes(size_t nbytes, const void* src, void* dst) {
    CUDA_ENFORCE(cudaMemcpyAsync(
        dst,
        src,
        nbytes,
        cudaMemcpyDefault,
        getCudaObjects().GetStream(gpu_id_, stream_id_)));
  }

  void CopyBytesSameDevice(size_t nbytes, const void* src, void* dst) override {
    CopyBytes<CUDAContext, CUDAContext>(nbytes, src, dst);
  }

  void CopyBytesToCPU(size_t nbytes, const void* src, void* dst) override {
    CopyBytes<CUDAContext, CPUContext>(nbytes, src, dst);
  }

  void CopyBytesFromCPU(size_t nbytes, const void* src, void* dst) override {
    CopyBytes<CPUContext, CUDAContext>(nbytes, src, dst);
  }

  template <typename T, class SrcContext, class DstContext>
  inline void Copy(int n, const T* src, T* dst) {
    CopyBytes<SrcContext, DstContext>(n * sizeof(T),
                                 static_cast<const void*>(src),
                                 static_cast<void*>(dst));
  }

  template <class SrcContext, class DstContext>
  inline void
  CopyItems(const TypeMeta& meta, size_t n, const void* src, void* dst) {
    CAFFE_ENFORCE(!meta.copy(), "CUDAContext requires fundamental types.");
    CopyBytes<SrcContext, DstContext>(n * meta.itemsize(), src, dst);
  }

  // By default CUDA operators have async device parts
  static bool HasAsyncPartDefault() {
    return true;
  }

  static bool SupportsAsyncScheduling() {
    return true;
  }

  static bool IsStreamFree(const DeviceOption& option, int stream_id) {
    auto stream = CUDAContext::cuda_stream(option.device_id(), stream_id);
    return cudaStreamQuery(stream) == cudaSuccess;
  }

  at::Device device() const override {
    return at::Device(CUDA, gpu_id_);
  }

  DeviceType device_type() const override {
    return CUDA;
  }

  static constexpr DeviceType GetDeviceType() {
    return CUDA;
  }

 protected:
  void set_stream_id(int stream_id) {
    stream_id_ = stream_id;
  }

  int gpu_id_;
  int stream_id_ = 0;
  int random_seed_;
  curandGenerator_t curand_generator_{nullptr};
  static ThreadLocalCUDAObjects& getCudaObjects();
};

// For the CPU context, we also allow a (probably expensive) function
// to copy the data from a cuda context. Inside the function, we create
// a temporary CUDAContext object to carry out the copy. From the caller's
// side, these functions are synchronous with respect to the host, similar
// to a normal CPUContext::CopyBytes<CPUContext, CPUContext> call.
template<>
inline void CPUContext::CopyBytes<CUDAContext, CPUContext>(
    size_t nbytes, const void* src, void* dst) {
  CUDAContext context(GetGPUIDForPointer(src));
  context.CopyBytes<CUDAContext, CPUContext>(nbytes, src, dst);
}
template<>
inline void CPUContext::CopyBytes<CPUContext, CUDAContext>(
    size_t nbytes, const void* src, void* dst) {
  CUDAContext context(GetGPUIDForPointer(dst));
  context.CopyBytes<CPUContext, CUDAContext>(nbytes, src, dst);
}

/**
 * An allocator that does the CPU memory allocation with pinned memory.
 *
 * This is needed because if we want to do any asynchronous cuda memcpy,
 * the underlying CPU memory also needs to be allocated into pinned memory
 * space. As a result, whenever Caffe2 is built with GPU and there is
 * GPU present during runtime, at global initialization time we will set
 * the CPU memory allocator to allocate pinned memory.
 */
struct CAFFE2_CUDA_API PinnedCPUAllocator final : public at::Allocator {
  PinnedCPUAllocator() {}
  ~PinnedCPUAllocator() override {}
  at::DataPtr allocate(size_t nbytes) const override {
    void* data;
    at::DataPtr data_ptr;
    std::lock_guard<std::mutex> lock(CUDAContext::mutex());
    if (IsNUMAEnabled()) {
      data_ptr = baseAllocator_.allocate(nbytes);
      data = data_ptr.get();
      CAFFE_ENFORCE(data);
      CUDA_ENFORCE(cudaHostRegister(data, nbytes, cudaHostRegisterDefault));
    } else {
      CUDA_ENFORCE(cudaMallocHost(&data, nbytes));
      data_ptr = {data, data, &Delete, at::Device(CPU)};
    }
    memset(data, 0, nbytes);
    return data_ptr;
  }

  at::DeleterFnPtr raw_deleter() const override {
    return &Delete;
  }

 private:
  static void Delete(void* data) {
    // Caffe2 uses a lazy way to figure out if one is actually going to use GPUs
    // or not. If a CUDAContext::New() call is made, inside the CUDAContext
    // function we will switch the cpu side allocator to a PinnedCPUAllocator.
    // But, if one calls CPUContext::New() before any cuda allocations,
    // PinnedCPUAllocator can still delete the corresponding memory.
    std::lock_guard<std::mutex> lock(CUDAContext::mutex());
    if (IsNUMAEnabled()) {
      CUDA_ENFORCE(cudaHostUnregister(data));
      DefaultCPUAllocator::Delete(data);
    } else {
      cudaError_t err = cudaFreeHost(data);
      if (err == cudaErrorInvalidValue) {
        free(data);
        // Calling cudaGetLastError will reset the cuda error.
        cudaGetLastError();
      } else {
        // For all other errors, still do a cuda check.
        CUDA_ENFORCE(err);
      }
    }
  }

  DefaultCPUAllocator baseAllocator_;
};

class CAFFE2_CUDA_API CUDAStaticContext final : public BaseStaticContext {
 public:
  DeviceType GetDeviceType() override {
    return CUDA;
  }
<<<<<<< HEAD
=======

  void ExtractDeviceOption(DeviceOption* device, const void* data) override {
    CAFFE_ENFORCE(data, "data cannot be nullptr");
    device->set_device_type(TypeToProto(GetDeviceType()));
    device->set_device_id(GetGPUIDForPointer(data));
  }

>>>>>>> 16b8075a
};

using TensorCUDA = Tensor;

}  // namespace caffe2

#endif  // CAFFE2_CORE_CONTEXT_GPU_H_<|MERGE_RESOLUTION|>--- conflicted
+++ resolved
@@ -394,16 +394,6 @@
   DeviceType GetDeviceType() override {
     return CUDA;
   }
-<<<<<<< HEAD
-=======
-
-  void ExtractDeviceOption(DeviceOption* device, const void* data) override {
-    CAFFE_ENFORCE(data, "data cannot be nullptr");
-    device->set_device_type(TypeToProto(GetDeviceType()));
-    device->set_device_id(GetGPUIDForPointer(data));
-  }
-
->>>>>>> 16b8075a
 };
 
 using TensorCUDA = Tensor;

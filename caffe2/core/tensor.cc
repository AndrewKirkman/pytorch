#include "caffe2/core/tensor.h"

#include "caffe2/core/blob_stats.h"

namespace caffe2 {

CAFFE_DEFINE_KNOWN_TYPE(Tensor);

TensorPrinter::TensorPrinter(
    const std::string& tensor_name,
    const std::string& file_name,
    int limit)
    : to_file_(!file_name.empty()),
      limit_(limit ? limit : k_limit_default_),
      tensor_name_(tensor_name) {
  if (to_file_) {
    // We will output to file instead of printing on screen.
    // We will write each individual tensor to its individual file.
    log_file_.reset(new std::ofstream(
        file_name, std::ofstream::out | std::ofstream::trunc));
    CAFFE_ENFORCE(
        log_file_->good(),
        "Failed to open TensorPrinter file ",
        file_name,
        ". rdstate() = ",
        log_file_->rdstate());
  }
}

TensorPrinter::~TensorPrinter() {
  if (log_file_.get()) {
    log_file_->close();
  }
}

void TensorPrinter::PrintMeta(const Tensor& tensor) {
  if (to_file_) {
    (*log_file_) << MetaStr(tensor) << std::endl;
  } else {
    LOG(INFO) << MetaStr(tensor);
  }
}

std::string TensorPrinter::MetaStr(const Tensor& tensor) {
  std::stringstream meta_stream;
  meta_stream << "Tensor " << tensor_name_ << " of type "
              << tensor.meta().name() << ". Dims: (";
  for (const auto dim : tensor.dims()) {
    meta_stream << dim << ",";
  }
  meta_stream << "): ";
  return meta_stream.str();
}

TypeMeta GetTensorType(const void* c) {
  const Tensor* tc = static_cast<const Tensor*>(c);
  return tc->meta();
}

// TODO(jerryzh): Remove
static CaffeMap<TypeIdentifier, TypeCall> type_call_registry_{
    {TypeMeta::Id<Tensor>(), GetTensorType}};

TypeCall GetTypeCallFunction(TypeIdentifier id) {
  auto f = type_call_registry_.find(id);
  if (f == type_call_registry_.end()) {
    return nullptr;
  }
  return f->second;
}

void RegisterTypeCallFunction(TypeIdentifier id, TypeCall c) {
  type_call_registry_[id] = c;
}

int GetGPUIDForPointer(const void* ptr);

vector<int64_t> GetTensorInfo(
    const void* c,
    size_t* capacity,
    DeviceOption* device) {
  CHECK(capacity);
  const Tensor* tc = static_cast<const Tensor*>(c);
  CHECK(tc);
  CHECK(tc->unsafeGetTensorImpl());
  CHECK(tc->unsafeGetTensorImpl()->storage().unsafeGetStorageImpl());
  *capacity = tc->storage().capacity();
<<<<<<< HEAD
  ExtractDeviceOption(device, tc->GetDevice());
  return tc->dims();
=======
  tc->ExtractDeviceOption(device);
  return tc->dims().vec();
>>>>>>> faf4e165
}

// since we only have one tensor, probably need to remove this at some point?
static CaffeMap<TypeIdentifier, TensorInfoCall> tensor_info_call_registry_{
    {TypeMeta::Id<Tensor>(), GetTensorInfo}};

// TODO: Remove this code in a separate diff, since we only have one
// GetTensorInfo function now
TensorInfoCall GetTensorInfoFunction(TypeIdentifier id) {
  auto f = tensor_info_call_registry_.find(id);
  if (f == tensor_info_call_registry_.end()) {
    return nullptr;
  }
  return f->second;
}

void RegisterTensorInfoFunction(TypeIdentifier id, TensorInfoCall c) {
  tensor_info_call_registry_[id] = c;
}

void TensorVectorResize(
    std::vector<Tensor>& tensors,
    int size,
    DeviceType type) {
  tensors.reserve(size);
  for (auto i = 0; i < size; ++i) {
    tensors.emplace_back(type);
  }
}

namespace {

struct TensorStatGetter : BlobStatGetter {
  size_t sizeBytes(const Blob& blob) const override {
    const auto& tensor = blob.Get<Tensor>();
    auto nbytes = tensor.nbytes();
    if (nbytes > 0 && tensor.IsType<std::string>()) {
      const auto* data = tensor.data<std::string>();
      for (int i = 0; i < tensor.size(); ++i) {
        nbytes += data[i].size();
      }
    }
    return nbytes;
  }
};
REGISTER_BLOB_STAT_GETTER(Tensor, TensorStatGetter);
}

} // namespace caffe2<|MERGE_RESOLUTION|>--- conflicted
+++ resolved
@@ -85,13 +85,8 @@
   CHECK(tc->unsafeGetTensorImpl());
   CHECK(tc->unsafeGetTensorImpl()->storage().unsafeGetStorageImpl());
   *capacity = tc->storage().capacity();
-<<<<<<< HEAD
   ExtractDeviceOption(device, tc->GetDevice());
-  return tc->dims();
-=======
-  tc->ExtractDeviceOption(device);
   return tc->dims().vec();
->>>>>>> faf4e165
 }
 
 // since we only have one tensor, probably need to remove this at some point?
